--- conflicted
+++ resolved
@@ -1,279 +1,275 @@
-#!/usr/bin/env python
-import os
-import sys
-import warnings
-import logging
-import time
-from datetime import datetime, timedelta
-from contextlib import contextmanager
-
-from dotenv import load_dotenv
-from pymongo import MongoClient
-from pymongo.errors import ConnectionFailure, OperationFailure
-from agents.crew import Agents
-import schedule
-import pytz
-
-warnings.filterwarnings("ignore", category=SyntaxWarning, module="pysbd")
-
-logging.basicConfig(
-    level=logging.INFO,
-    format='%(asctime)s - %(levelname)s - %(message)s'
-)
-logger = logging.getLogger(__name__)
-
-load_dotenv()
-
-MONGO_URI = os.getenv('MONGO_URI', 'mongodb://localhost:27017')
-DB_NAME = 'twitter_db'
-TWEETS_COLLECTION = 'tweets'
-TWEETS_ZICO_COLLECTION = 'tweets_zico'
-
-@contextmanager
-def get_mongo_client():
-    """
-    Context manager for MongoDB client connection
-    """
-    client = None
-    try:
-        client = MongoClient(MONGO_URI, serverSelectionTimeoutMS=5000)
-        client.admin.command('ping')
-        logger.info("Successfully connected to MongoDB")
-        yield client
-    except ConnectionFailure as e:
-        logger.error(f"Failed to connect to MongoDB: {e}")
-        raise
-    except Exception as e:
-        logger.error(f"An error occurred with MongoDB: {e}")
-        raise
-    finally:
-        if client:
-            client.close()
-            logger.debug("MongoDB connection closed")
-
-def fetch_tweets_from_mongo():
-    """
-    Fetches tweets from the MongoDB database.
-    """
-    try:
-        with get_mongo_client() as client:
-            db = client[DB_NAME]
-            collection = db[TWEETS_COLLECTION]
-            
-            last_6h = datetime.now() - timedelta(hours=6)
-            tweets = list(collection.find({
-                'created_at_datetime': {'$gte': last_6h}
-            }).sort('created_at_datetime', -1))
-            
-            logger.info(f"Found {len(tweets)} tweets to process")
-            return tweets
-    except Exception as e:
-        logger.error(f"Error fetching tweets: {e}")
-        raise
-
-def save_tweet_to_db(tweet):
-    """
-    Saves a generated tweet to MongoDB
-    """
-    try:
-        with get_mongo_client() as client:
-            db = client[DB_NAME]
-            collection = db[TWEETS_ZICO_COLLECTION]
-            
-            result = collection.insert_one(tweet)
-            logger.info(f"Tweet saved to MongoDB with id: {result.inserted_id}")
-            
-    except OperationFailure as e:
-        logger.error(f"MongoDB operation failed: {e}")
-        raise
-    except Exception as e:
-        logger.error(f"Error saving tweet to MongoDB: {e}")
-        raise
-
-def split_tweet_in_parts(tweet: str) -> list[str]:
-    """
-    Split a tweet into parts based on 'Part X' markers.
-    Excludes the part headers and ensures each part is within character limit.
-    Also removes any asterisks from the text.
-    """
-    import re
-
-    tweet = tweet.replace('*', '')
-    
-    part_markers = list(re.finditer(r'Part \d+ \([^)]+\):', tweet))
-    
-    if not part_markers:
-        logger.warning("No part markers found, treating as single part")
-        return [f"{tweet.strip()}"]
-    
-    sections = []
-    for i in range(len(part_markers)):
-        start = part_markers[i].end()
-        
-        if i == len(part_markers) - 1:
-            content = tweet[start:].strip()
-        else:
-            end = part_markers[i + 1].start()
-            content = tweet[start:end].strip()
-            
-        sections.append(content)
-    
-    result = []
-    total_parts = len(sections)
-    
-    header = "Zico100x AI here 🤩 this is what leading AI agents said today on X:"
-    
-    for i in range(total_parts):
-        part_number = i + 1
-        cleaned_section = '\n'.join(line for line in sections[i].split('\n') if line.strip())
-        
-<<<<<<< HEAD
-        lines = cleaned_section.split('\n')
-        processed_lines = []
-        
-        for line in lines:
-            if ':' in line:
-                parts = line.split(':', 1)
-                if len(parts) == 2 and parts[1].strip():  
-                    processed_lines.append(f"{parts[0].strip()}:\n{parts[1].strip()}")
-                    continue
-            
-            processed_lines.append(line)
-        
-        cleaned_section = '\n'.join(processed_lines)
-        
-        suffix = f" {i}/{total_parts}"
-=======
-        suffix = f" {part_number}/{total_parts}"
->>>>>>> 904a3cce
-        max_length = 200 - len(suffix)
-        
-        if len(cleaned_section) > max_length:
-            cut_index = cleaned_section.rfind('\n', 0, max_length)
-            if cut_index == -1:
-                cut_index = cleaned_section.rfind('. ', 0, max_length)
-            if cut_index == -1:
-                cut_index = max_length
-            
-            cleaned_section = cleaned_section[:cut_index].strip()
-        
-        part = f"{cleaned_section.strip()}"
-        footer = f"🧵 ({part_number}/{total_parts})"
-        
-        if i == 0:
-            formatted_part = f"{header}\n\n{part}\n\n{footer}"
-        else:
-            formatted_part = f"{part}\n\n{footer}"
-            
-        result.append(formatted_part)
-        
-    return result
-
-def process_daily_tweets():
-    """
-    Main function to be executed daily
-    """
-    try:
-        logger.info("Starting daily tweet processing")
-        tweets = fetch_tweets_from_mongo()
-        
-        if not tweets:
-            logger.warning("No tweets found to process")
-            return
-        
-        inputs = {
-            'text': "\n".join([tweet['text'] for tweet in tweets])
-        }
-        
-        result = Agents().crew().kickoff(inputs=inputs)
-        
-        if hasattr(result, 'raw'):
-            tweet_text = result.raw
-        elif isinstance(result, list) and len(result) > 0:
-            tweet_text = result[-1].raw
-        else:
-            tweet_text = str(result)
-        
-        tweet_text = tweet_text.strip()
-        tweet_parts = split_tweet_in_parts(tweet_text)
-        
-        logger.info(f"Generated tweet (in {len(tweet_parts)} parts):")
-        for part in tweet_parts:
-            logger.info(f"Part: {part}")
-        
-        generated_tweet = {
-            'original_text': tweet_text,
-            'parts': tweet_parts,
-            'created_at_datetime': datetime.now(),
-            'posted': False
-        }
-        save_tweet_to_db(generated_tweet)
-        
-        logger.info("Daily tweet processing completed successfully")
-    except Exception as e:
-        logger.error(f"Error during daily tweet processing: {e}")
-        raise
-    
-def should_run_task(scheduled_utc_hour: int) -> bool:
-    """
-    Verifica se a task deve rodar baseado na hora UTC especificada
-    """
-    utc_now = datetime.now(pytz.UTC)
-    return utc_now.hour == scheduled_utc_hour
-
-def run():
-    """
-    Configure and run the scheduler
-    """
-    
-    schedule.every().hour.at(":00").do(lambda: should_run_task(6) and process_daily_tweets())
-    schedule.every().hour.at(":00").do(lambda: should_run_task(12) and process_daily_tweets())
-    schedule.every().hour.at(":00").do(lambda: should_run_task(18) and process_daily_tweets())
-    schedule.every().hour.at(":00").do(lambda: should_run_task(22) and process_daily_tweets())
-    
-    process_daily_tweets()
-    
-    logger.info("Scheduler iniciado. Aguardando execução...")
-    
-    while True:
-        schedule.run_pending()
-        time.sleep(60)
-
-def train():
-    """
-    Train the crew for a given number of iterations.
-    """
-    inputs = {
-        "text": "Virtuals' Ecosystem update: Total Market Cap is $1.23B, with a 24h Market Cap Change of -21.92%. The 24h Trading Volume stands at $342.94M. Stay informed, stay ahead! - Vain"
-    }
-    try:
-        Agents().crew().train(n_iterations=int(sys.argv[1]), filename=sys.argv[2], inputs=inputs)
-
-    except Exception as e:
-        raise Exception(f"An error occurred while training the crew: {e}")
-
-def replay():
-    """
-    Replay the crew execution from a specific task.
-    """
-    try:
-        Agents().crew().replay(task_id=sys.argv[1])
-
-    except Exception as e:
-        raise Exception(f"An error occurred while replaying the crew: {e}")
-
-def test():
-    """
-    Test the crew execution and returns the results.
-    """
-    inputs = {
-        "text": "Virtuals' Ecosystem update: Total Market Cap is $1.23B, with a 24h Market Cap Change of -21.92%. The 24h Trading Volume stands at $342.94M. Stay informed, stay ahead! - Vain"
-    }
-    try:
-        Agents().crew().test(n_iterations=int(sys.argv[1]), openai_model_name=sys.argv[2], inputs=inputs)
-
-    except Exception as e:
-        raise Exception(f"An error occurred while testing the crew: {e}")
-
-if __name__ == "__main__":
-    run()
+#!/usr/bin/env python
+import os
+import sys
+import warnings
+import logging
+import time
+from datetime import datetime, timedelta
+from contextlib import contextmanager
+
+from dotenv import load_dotenv
+from pymongo import MongoClient
+from pymongo.errors import ConnectionFailure, OperationFailure
+from agents.crew import Agents
+import schedule
+import pytz
+
+warnings.filterwarnings("ignore", category=SyntaxWarning, module="pysbd")
+
+logging.basicConfig(
+    level=logging.INFO,
+    format='%(asctime)s - %(levelname)s - %(message)s'
+)
+logger = logging.getLogger(__name__)
+
+load_dotenv()
+
+MONGO_URI = os.getenv('MONGO_URI', 'mongodb://localhost:27017')
+DB_NAME = 'twitter_db'
+TWEETS_COLLECTION = 'tweets'
+TWEETS_ZICO_COLLECTION = 'tweets_zico'
+
+@contextmanager
+def get_mongo_client():
+    """
+    Context manager for MongoDB client connection
+    """
+    client = None
+    try:
+        client = MongoClient(MONGO_URI, serverSelectionTimeoutMS=5000)
+        client.admin.command('ping')
+        logger.info("Successfully connected to MongoDB")
+        yield client
+    except ConnectionFailure as e:
+        logger.error(f"Failed to connect to MongoDB: {e}")
+        raise
+    except Exception as e:
+        logger.error(f"An error occurred with MongoDB: {e}")
+        raise
+    finally:
+        if client:
+            client.close()
+            logger.debug("MongoDB connection closed")
+
+def fetch_tweets_from_mongo():
+    """
+    Fetches tweets from the MongoDB database.
+    """
+    try:
+        with get_mongo_client() as client:
+            db = client[DB_NAME]
+            collection = db[TWEETS_COLLECTION]
+            
+            last_6h = datetime.now() - timedelta(hours=6)
+            tweets = list(collection.find({
+                'created_at_datetime': {'$gte': last_6h}
+            }).sort('created_at_datetime', -1))
+            
+            logger.info(f"Found {len(tweets)} tweets to process")
+            return tweets
+    except Exception as e:
+        logger.error(f"Error fetching tweets: {e}")
+        raise
+
+def save_tweet_to_db(tweet):
+    """
+    Saves a generated tweet to MongoDB
+    """
+    try:
+        with get_mongo_client() as client:
+            db = client[DB_NAME]
+            collection = db[TWEETS_ZICO_COLLECTION]
+            
+            result = collection.insert_one(tweet)
+            logger.info(f"Tweet saved to MongoDB with id: {result.inserted_id}")
+            
+    except OperationFailure as e:
+        logger.error(f"MongoDB operation failed: {e}")
+        raise
+    except Exception as e:
+        logger.error(f"Error saving tweet to MongoDB: {e}")
+        raise
+
+def split_tweet_in_parts(tweet: str) -> list[str]:
+    """
+    Split a tweet into parts based on 'Part X' markers.
+    Excludes the part headers and ensures each part is within character limit.
+    Also removes any asterisks from the text.
+    """
+    import re
+
+    tweet = tweet.replace('*', '')
+    
+    part_markers = list(re.finditer(r'Part \d+ \([^)]+\):', tweet))
+    
+    if not part_markers:
+        logger.warning("No part markers found, treating as single part")
+        return [f"{tweet.strip()}"]
+    
+    sections = []
+    for i in range(len(part_markers)):
+        start = part_markers[i].end()
+        
+        if i == len(part_markers) - 1:
+            content = tweet[start:].strip()
+        else:
+            end = part_markers[i + 1].start()
+            content = tweet[start:end].strip()
+            
+        sections.append(content)
+    
+    result = []
+    total_parts = len(sections)
+    
+    header = "Zico100x AI here 🤩 this is what leading AI agents said today on X:"
+    
+    for i in range(total_parts):
+        part_number = i + 1
+        cleaned_section = '\n'.join(line for line in sections[i].split('\n') if line.strip())
+        
+        lines = cleaned_section.split('\n')
+        processed_lines = []
+        
+        for line in lines:
+            if ':' in line:
+                parts = line.split(':', 1)
+                if len(parts) == 2 and parts[1].strip():  
+                    processed_lines.append(f"{parts[0].strip()}:\n{parts[1].strip()}")
+                    continue
+            
+            processed_lines.append(line)
+        
+        cleaned_section = '\n'.join(processed_lines)
+        
+        suffix = f" {i}/{total_parts}"
+        max_length = 200 - len(suffix)
+        
+        if len(cleaned_section) > max_length:
+            cut_index = cleaned_section.rfind('\n', 0, max_length)
+            if cut_index == -1:
+                cut_index = cleaned_section.rfind('. ', 0, max_length)
+            if cut_index == -1:
+                cut_index = max_length
+            
+            cleaned_section = cleaned_section[:cut_index].strip()
+        
+        part = f"{cleaned_section.strip()}"
+        footer = f"🧵 ({part_number}/{total_parts})"
+        
+        if i == 0:
+            formatted_part = f"{header}\n\n{part}\n\n{footer}"
+        else:
+            formatted_part = f"{part}\n\n{footer}"
+            
+        result.append(formatted_part)
+        
+    return result
+
+def process_daily_tweets():
+    """
+    Main function to be executed daily
+    """
+    try:
+        logger.info("Starting daily tweet processing")
+        tweets = fetch_tweets_from_mongo()
+        
+        if not tweets:
+            logger.warning("No tweets found to process")
+            return
+        
+        inputs = {
+            'text': "\n".join([tweet['text'] for tweet in tweets])
+        }
+        
+        result = Agents().crew().kickoff(inputs=inputs)
+        
+        if hasattr(result, 'raw'):
+            tweet_text = result.raw
+        elif isinstance(result, list) and len(result) > 0:
+            tweet_text = result[-1].raw
+        else:
+            tweet_text = str(result)
+        
+        tweet_text = tweet_text.strip()
+        tweet_parts = split_tweet_in_parts(tweet_text)
+        
+        logger.info(f"Generated tweet (in {len(tweet_parts)} parts):")
+        for part in tweet_parts:
+            logger.info(f"Part: {part}")
+        
+        generated_tweet = {
+            'original_text': tweet_text,
+            'parts': tweet_parts,
+            'created_at_datetime': datetime.now(),
+            'posted': False
+        }
+        save_tweet_to_db(generated_tweet)
+        
+        logger.info("Daily tweet processing completed successfully")
+    except Exception as e:
+        logger.error(f"Error during daily tweet processing: {e}")
+        raise
+    
+def should_run_task(scheduled_utc_hour: int) -> bool:
+    """
+    Verifica se a task deve rodar baseado na hora UTC especificada
+    """
+    utc_now = datetime.now(pytz.UTC)
+    return utc_now.hour == scheduled_utc_hour
+
+def run():
+    """
+    Configure and run the scheduler
+    """
+    
+    schedule.every().hour.at(":00").do(lambda: should_run_task(6) and process_daily_tweets())
+    schedule.every().hour.at(":00").do(lambda: should_run_task(12) and process_daily_tweets())
+    schedule.every().hour.at(":00").do(lambda: should_run_task(18) and process_daily_tweets())
+    schedule.every().hour.at(":00").do(lambda: should_run_task(22) and process_daily_tweets())
+    
+    process_daily_tweets()
+    
+    logger.info("Scheduler iniciado. Aguardando execução...")
+    
+    while True:
+        schedule.run_pending()
+        time.sleep(60)
+
+def train():
+    """
+    Train the crew for a given number of iterations.
+    """
+    inputs = {
+        "text": "Virtuals' Ecosystem update: Total Market Cap is $1.23B, with a 24h Market Cap Change of -21.92%. The 24h Trading Volume stands at $342.94M. Stay informed, stay ahead! - Vain"
+    }
+    try:
+        Agents().crew().train(n_iterations=int(sys.argv[1]), filename=sys.argv[2], inputs=inputs)
+
+    except Exception as e:
+        raise Exception(f"An error occurred while training the crew: {e}")
+
+def replay():
+    """
+    Replay the crew execution from a specific task.
+    """
+    try:
+        Agents().crew().replay(task_id=sys.argv[1])
+
+    except Exception as e:
+        raise Exception(f"An error occurred while replaying the crew: {e}")
+
+def test():
+    """
+    Test the crew execution and returns the results.
+    """
+    inputs = {
+        "text": "Virtuals' Ecosystem update: Total Market Cap is $1.23B, with a 24h Market Cap Change of -21.92%. The 24h Trading Volume stands at $342.94M. Stay informed, stay ahead! - Vain"
+    }
+    try:
+        Agents().crew().test(n_iterations=int(sys.argv[1]), openai_model_name=sys.argv[2], inputs=inputs)
+
+    except Exception as e:
+        raise Exception(f"An error occurred while testing the crew: {e}")
+
+if __name__ == "__main__":
+    run()